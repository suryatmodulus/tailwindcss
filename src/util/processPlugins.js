--- conflicted
+++ resolved
@@ -46,12 +46,9 @@
   const applyConfiguredPrefix = selector => {
     return prefixSelector(config.prefix, selector)
   }
-<<<<<<< HEAD
+
   const getConfigValue = (path, defaultValue) => (path ? _.get(config, path, defaultValue) : config)
-=======
-  const getConfigValue = (path, defaultValue) => _.get(config, path, defaultValue)
   const browserslistTarget = browserslist().includes('ie 11') ? 'ie11' : 'relaxed'
->>>>>>> a7c41065
 
   plugins.forEach(plugin => {
     if (plugin.__isOptionsFunction) {
